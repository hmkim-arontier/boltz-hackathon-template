import pickle
import urllib.request
from dataclasses import asdict, dataclass
from pathlib import Path
from typing import Literal, Optional

import click
import torch
from pytorch_lightning import Trainer
from pytorch_lightning.strategies import DDPStrategy
from pytorch_lightning.utilities import rank_zero_only
from tqdm import tqdm

from boltz.data import const
from boltz.data.module.inference import BoltzInferenceDataModule
from boltz.data.msa.mmseqs2 import run_mmseqs2
from boltz.data.parse.a3m import parse_a3m
from boltz.data.parse.csv import parse_csv
from boltz.data.parse.fasta import parse_fasta
from boltz.data.parse.yaml import parse_yaml
from boltz.data.types import MSA, Manifest, Record
from boltz.data.write.writer import BoltzWriter
from boltz.model.model import Boltz1

CCD_URL = "https://huggingface.co/boltz-community/boltz-1/resolve/main/ccd.pkl"
MODEL_URL = "https://huggingface.co/boltz-community/boltz-1/resolve/main/boltz1.ckpt"


@dataclass
class BoltzProcessedInput:
    """Processed input data."""

    manifest: Manifest
    targets_dir: Path
    msa_dir: Path


@dataclass
class BoltzDiffusionParams:
    """Diffusion process parameters."""

    gamma_0: float = 0.605
    gamma_min: float = 1.107
    noise_scale: float = 0.901
    rho: float = 8
    step_scale: float = 1.638
    sigma_min: float = 0.0004
    sigma_max: float = 160.0
    sigma_data: float = 16.0
    P_mean: float = -1.2
    P_std: float = 1.5
    coordinate_augmentation: bool = True
    alignment_reverse_diff: bool = True
    synchronize_sigmas: bool = True
    use_inference_model_cache: bool = True


@rank_zero_only
def download(cache: Path) -> None:
    """Download all the required data.

    Parameters
    ----------
    cache : Path
        The cache directory.

    """
    # Download CCD
    ccd = cache / "ccd.pkl"
    if not ccd.exists():
        click.echo(
            f"Downloading the CCD dictionary to {ccd}. You may "
            "change the cache directory with the --cache flag."
        )
        urllib.request.urlretrieve(CCD_URL, str(ccd))  # noqa: S310

    # Download model
    model = cache / "boltz1.ckpt"
    if not model.exists():
        click.echo(
            f"Downloading the model weights to {model}. You may "
            "change the cache directory with the --cache flag."
        )
        urllib.request.urlretrieve(MODEL_URL, str(model))  # noqa: S310


def check_inputs(
    data: Path,
    outdir: Path,
    override: bool = False,
) -> list[Path]:
    """Check the input data and output directory.

    If the input data is a directory, it will be expanded
    to all files in this directory. Then, we check if there
    are any existing predictions and remove them from the
    list of input data, unless the override flag is set.

    Parameters
    ----------
    data : Path
        The input data.
    outdir : Path
        The output directory.
    override: bool
        Whether to override existing predictions.

    Returns
    -------
    list[Path]
        The list of input data.

    """
    click.echo("Checking input data.")

    # Check if data is a directory
    if data.is_dir():
        data: list[Path] = list(data.glob("*"))

        # Filter out non .fasta or .yaml files, raise
        # an error on directory and other file types
        filtered_data = []
        for d in data:
            if d.suffix in (".fa", ".fas", ".fasta", ".yml", ".yaml"):
                filtered_data.append(d)
            elif d.is_dir():
                msg = f"Found directory {d} instead of .fasta or .yaml."
                raise RuntimeError(msg)
            else:
                msg = (
                    f"Unable to parse filetype {d.suffix}, "
                    "please provide a .fasta or .yaml file."
                )
                raise RuntimeError(msg)

        data = filtered_data
    else:
        data = [data]

    # Check if existing predictions are found
    existing = (outdir / "predictions").rglob("*")
    existing = {e.name for e in existing if e.is_dir()}

    # Remove them from the input data
    if existing and not override:
        data = [d for d in data if d.stem not in existing]
        num_skipped = len(existing) - len(data)
        msg = (
            f"Found some existing predictions ({num_skipped}), "
            f"skipping and running only the missing ones, "
            "if any. If you wish to override these existing "
            "predictions, please set the --override flag."
        )
        click.echo(msg)
    elif existing and override:
        msg = "Found existing predictions, will override."
        click.echo(msg)

    return data


def compute_msa(
<<<<<<< HEAD
    data: dict[str, str], msa_dir: Path, msa_server_url: str, msa_pairing_strategy: str
=======
    data: dict[str, str],
    msa_dir: Path,
    msa_server_url: str,
    msa_pairing_strategy: str,
>>>>>>> bb8e7dd6
) -> list[Path]:
    """Compute the MSA for the input data.

    Parameters
    ----------
    data : dict[str, str]
        The input protein sequences.
    msa_dir : Path
        The msa temp directory.

    Returns
    -------
    list[Path]
        The list of MSA files.

    """
<<<<<<< HEAD
    # Run MMSeqs2
    msa = run_mmseqs2(
        list(data.values()),
        msa_dir,
        use_pairing=len(data) > 1,
        host_url=msa_server_url,
        pairing_strategy=msa_pairing_strategy,
    )
=======
    if len(data) > 1:
        paired_msas = run_mmseqs2(
            list(data.values()),
            msa_dir / "tmp",
            use_env=True,
            use_pairing=True,
            host_url=msa_server_url,
            pairing_strategy=msa_pairing_strategy,
        )

    unpaired_msa = run_mmseqs2(
        list(data.values()),
        msa_dir / "tmp",
        use_env=True,
        use_pairing=False,
        host_url=msa_server_url,
        pairing_strategy=msa_pairing_strategy,
    )

    for idx, name in enumerate(data):
        # Get paired sequences
        paired = paired_msas[idx].strip().splitlines()
        paired = paired[1::2]  # ignore headers
        paired = paired[: const.max_paired_seqs]

        # Set key per row and remove empty sequences
        keys = [idx for idx, s in enumerate(paired) if s != "-" * len(s)]
        paired = [s for s in paired if s != "-" * len(s)]
>>>>>>> bb8e7dd6

        # Combine paired-unpaired sequences
        unpaired = unpaired_msa[idx].strip().splitlines()
        unpaired = unpaired[1::2]
        unpaired = unpaired[: (const.max_msa_seqs - len(paired))]

        # Combine
        seqs = paired + unpaired
        keys = keys + [-1] * len(unpaired)

        # Dump MSA
        csv_str = ["key,sequence"] + [f"{key},{seq}" for key, seq in zip(keys, seqs)]

        msa_path = msa_dir / f"{name}.csv"
        with msa_path.open("w") as f:
            f.write("\n".join(csv_str))


@rank_zero_only
def process_inputs(  # noqa: C901, PLR0912, PLR0915
    data: list[Path],
    out_dir: Path,
    ccd_path: Path,
    msa_server_url: str,
    msa_pairing_strategy: str,
    max_msa_seqs: int = 4096,
    use_msa_server: bool = False,
) -> None:
    """Process the input data and output directory.

    Parameters
    ----------
    data : list[Path]
        The input data.
    out_dir : Path
        The output directory.
    ccd_path : Path
        The path to the CCD dictionary.
    max_msa_seqs : int, optional
        Max number of MSA seuqneces, by default 4096.
    use_msa_server : bool, optional
        Whether to use the MMSeqs2 server for MSA generation, by default False.

    Returns
    -------
    BoltzProcessedInput
        The processed input data.

    """
    click.echo("Processing input data.")

    # Create output directories
    msa_dir = out_dir / "msa"
    structure_dir = out_dir / "processed" / "structures"
    processed_msa_dir = out_dir / "processed" / "msa"
    predictions_dir = out_dir / "predictions"

    out_dir.mkdir(parents=True, exist_ok=True)
    msa_dir.mkdir(parents=True, exist_ok=True)
    structure_dir.mkdir(parents=True, exist_ok=True)
    processed_msa_dir.mkdir(parents=True, exist_ok=True)
    predictions_dir.mkdir(parents=True, exist_ok=True)

    # Load CCD
    with ccd_path.open("rb") as file:
        ccd = pickle.load(file)  # noqa: S301

    # Parse input data
    records: list[Record] = []
    for path in tqdm(data):
        # Parse data
        if path.suffix in (".fa", ".fas", ".fasta"):
            target = parse_fasta(path, ccd)
        elif path.suffix in (".yml", ".yaml"):
            target = parse_yaml(path, ccd)
        elif path.is_dir():
            msg = f"Found directory {path} instead of .fasta or .yaml, skipping."
            raise RuntimeError(msg)
        else:
            msg = (
                f"Unable to parse filetype {path.suffix}, "
                "please provide a .fasta or .yaml file."
            )
            raise RuntimeError(msg)

        # Get target id
        target_id = target.record.id

        # Get all MSA ids and decide whether to generate MSA
        to_generate = {}
        prot_id = const.chain_type_ids["PROTEIN"]
        for chain in target.record.chains:
            # Add to generate list, assigning entity id
            if (chain.mol_type == prot_id) and (chain.msa_id == 0):
                entity_id = chain.entity_id
                msa_id = f"{target_id}_{entity_id}"
                to_generate[msa_id] = target.sequences[entity_id]
                chain.msa_id = msa_dir / f"{msa_id}.csv"

            # We do not support msa generation for non-protein chains
            elif chain.msa_id == 0:
                chain.msa_id = -1

        # Generate MSA
        if to_generate and not use_msa_server:
            msg = "Missing MSA's in input and --use_msa_server flag not set."
            raise RuntimeError(msg)

        if to_generate:
            msg = f"Generating MSA for {path} with {len(to_generate)} protein entities."
            click.echo(msg)
            compute_msa(
                to_generate,
                msa_dir,
                msa_server_url=msa_server_url,
                msa_pairing_strategy=msa_pairing_strategy,
            )

        # Parse MSA data
        msas = {c.msa_id for c in target.record.chains if c.msa_id != -1}
        msa_id_map = {}
        for msa_idx, msa_id in enumerate(msas):
            # Check that raw MSA exists
            msa_path = Path(msa_id)
            if not msa_path.exists():
                msg = f"MSA file {msa_path} not found."
                raise FileNotFoundError(msg)

            # Dump processed MSA
            processed = processed_msa_dir / f"{target_id}_{msa_idx}.npz"
            msa_id_map[msa_id] = f"{target_id}_{msa_idx}"
            if not processed.exists():
                # Parse A3M
                if msa_path.suffix == ".a3m":
                    msa: MSA = parse_a3m(
                        msa_path,
                        taxonomy=None,
                        max_seqs=max_msa_seqs,
                    )
                elif msa_path.suffix == ".csv":
                    msa: MSA = parse_csv(msa_path)
                else:
                    msg = f"MSA file {msa_path} not supported, only a3m or csv."
                    raise RuntimeError(msg)

                msa.dump(processed)

        # Modify records to point to processed MSA
        for c in target.record.chains:
            if (c.msa_id != -1) and (c.msa_id in msa_id_map):
                c.msa_id = msa_id_map[c.msa_id]

        # Keep record
        records.append(target.record)

        # Dump structure
        struct_path = structure_dir / f"{target.record.id}.npz"
        target.structure.dump(struct_path)

    # Dump manifest
    manifest = Manifest(records)
    manifest.dump(out_dir / "processed" / "manifest.json")


@click.group()
def cli() -> None:
    """Boltz1."""
    return


@cli.command()
@click.argument("data", type=click.Path(exists=True))
@click.option(
    "--out_dir",
    type=click.Path(exists=False),
    help="The path where to save the predictions.",
    default="./",
)
@click.option(
    "--cache",
    type=click.Path(exists=False),
    help="The directory where to download the data and model. Default is ~/.boltz.",
    default="~/.boltz",
)
@click.option(
    "--checkpoint",
    type=click.Path(exists=True),
    help="An optional checkpoint, will use the provided Boltz-1 model by default.",
    default=None,
)
@click.option(
    "--devices",
    type=int,
    help="The number of devices to use for prediction. Default is 1.",
    default=1,
)
@click.option(
    "--accelerator",
    type=click.Choice(["gpu", "cpu", "tpu"]),
    help="The accelerator to use for prediction. Default is gpu.",
    default="gpu",
)
@click.option(
    "--recycling_steps",
    type=int,
    help="The number of recycling steps to use for prediction. Default is 3.",
    default=3,
)
@click.option(
    "--sampling_steps",
    type=int,
    help="The number of sampling steps to use for prediction. Default is 200.",
    default=200,
)
@click.option(
    "--diffusion_samples",
    type=int,
    help="The number of diffusion samples to use for prediction. Default is 1.",
    default=1,
)
@click.option(
    "--write_confidence_summary",
    type=bool,
    help="Whether to dump the confidence metrics summary and plddt into a json file. Default is True.",
    default=True,
)
@click.option(
    "--write_full_pae",
    type=bool,
    help="Whether to dump the pae into a npz file. Default is True.",
    default=True,
)
@click.option(
    "--write_full_pde",
    type=bool,
    help="Whether to dump the pde into a npz file. Default is False.",
    default=False,
)
@click.option(
    "--output_format",
    type=click.Choice(["pdb", "mmcif"]),
    help="The output format to use for the predictions. Default is mmcif.",
    default="mmcif",
)
@click.option(
    "--num_workers",
    type=int,
    help="The number of dataloader workers to use for prediction. Default is 2.",
    default=2,
)
@click.option(
    "--override",
    is_flag=True,
    help="Whether to override existing found predictions. Default is False.",
)
@click.option(
    "--use_msa_server",
    is_flag=True,
    help="Whether to use the MMSeqs2 server for MSA generation. Default is False.",
)
@click.option(
    "--msa_server_url",
    type=str,
    help="MSA server url. Used only if --use_msa_server is set. ",
    default="https://api.colabfold.com",
)
@click.option(
    "--msa_pairing_strategy",
    type=str,
    help="Pairing strategy to use. Used only if --use_msa_server is set. Options are 'greedy' and 'complete'",
    default="greedy",
)
def predict(
    data: str,
    out_dir: str,
    cache: str = "~/.boltz",
    checkpoint: Optional[str] = None,
    devices: int = 1,
    accelerator: str = "gpu",
    recycling_steps: int = 3,
    sampling_steps: int = 200,
    diffusion_samples: int = 1,
    write_confidence_summary: bool = True,
    write_full_pae: bool = True,
    write_full_pde: bool = False,
    output_format: Literal["pdb", "mmcif"] = "mmcif",
    num_workers: int = 2,
    override: bool = False,
    use_msa_server: bool = False,
    msa_server_url: str = "https://api.colabfold.com",
    msa_pairing_strategy: str = "greedy",
) -> None:
    """Run predictions with Boltz-1."""
    # If cpu, write a friendly warning
    if accelerator == "cpu":
        msg = "Running on CPU, this will be slow. Consider using a GPU."
        click.echo(msg)

    # Set no grad
    torch.set_grad_enabled(False)

    # Ignore matmul precision warning
    torch.set_float32_matmul_precision("highest")

    # Set cache path
    cache = Path(cache).expanduser()
    cache.mkdir(parents=True, exist_ok=True)

    # Create output directories
    data = Path(data).expanduser()
    out_dir = Path(out_dir).expanduser()
    out_dir = out_dir / f"boltz_results_{data.stem}"
    out_dir.mkdir(parents=True, exist_ok=True)

    # Download necessary data and model
    download(cache)

    # Validate inputs
    data = check_inputs(data, out_dir, override)
    if not data:
        click.echo("No predictions to run, exiting.")
        return

    # Set up trainer
    strategy = "auto"
    if (isinstance(devices, int) and devices > 1) or (
        isinstance(devices, list) and len(devices) > 1
    ):
        strategy = DDPStrategy()
        if len(data) < devices:
            msg = (
                "Number of requested devices is greater "
                "than the number of predictions."
            )
            raise ValueError(msg)

    msg = f"Running predictions for {len(data)} structure"
    msg += "s" if len(data) > 1 else ""
    click.echo(msg)

    # Process inputs
    ccd_path = cache / "ccd.pkl"
    process_inputs(
        data=data,
        out_dir=out_dir,
        ccd_path=ccd_path,
        use_msa_server=use_msa_server,
        msa_server_url=msa_server_url,
        msa_pairing_strategy=msa_pairing_strategy,
    )

    # Load processed data
    processed_dir = out_dir / "processed"
    processed = BoltzProcessedInput(
        manifest=Manifest.load(processed_dir / "manifest.json"),
        targets_dir=processed_dir / "structures",
        msa_dir=processed_dir / "msa",
    )

    # Create data module
    data_module = BoltzInferenceDataModule(
        manifest=processed.manifest,
        target_dir=processed.targets_dir,
        msa_dir=processed.msa_dir,
        num_workers=num_workers,
    )

    # Load model
    if checkpoint is None:
        checkpoint = cache / "boltz1.ckpt"

    predict_args = {
        "recycling_steps": recycling_steps,
        "sampling_steps": sampling_steps,
        "diffusion_samples": diffusion_samples,
        "write_confidence_summary": write_confidence_summary,
        "write_full_pae": write_full_pae,
        "write_full_pde": write_full_pde,
    }
    model_module: Boltz1 = Boltz1.load_from_checkpoint(
        checkpoint,
        strict=True,
        predict_args=predict_args,
        map_location="cpu",
        diffusion_process_args=asdict(BoltzDiffusionParams()),
        ema=False,
    )
    model_module.eval()

    # Create prediction writer
    pred_writer = BoltzWriter(
        data_dir=processed.targets_dir,
        output_dir=out_dir / "predictions",
        output_format=output_format,
    )

    trainer = Trainer(
        default_root_dir=out_dir,
        strategy=strategy,
        callbacks=[pred_writer],
        accelerator=accelerator,
        devices=devices,
        precision=32,
    )

    # Compute predictions
    trainer.predict(
        model_module,
        datamodule=data_module,
        return_predictions=False,
    )


if __name__ == "__main__":
    cli()<|MERGE_RESOLUTION|>--- conflicted
+++ resolved
@@ -160,14 +160,10 @@
 
 
 def compute_msa(
-<<<<<<< HEAD
-    data: dict[str, str], msa_dir: Path, msa_server_url: str, msa_pairing_strategy: str
-=======
     data: dict[str, str],
     msa_dir: Path,
     msa_server_url: str,
     msa_pairing_strategy: str,
->>>>>>> bb8e7dd6
 ) -> list[Path]:
     """Compute the MSA for the input data.
 
@@ -184,16 +180,6 @@
         The list of MSA files.
 
     """
-<<<<<<< HEAD
-    # Run MMSeqs2
-    msa = run_mmseqs2(
-        list(data.values()),
-        msa_dir,
-        use_pairing=len(data) > 1,
-        host_url=msa_server_url,
-        pairing_strategy=msa_pairing_strategy,
-    )
-=======
     if len(data) > 1:
         paired_msas = run_mmseqs2(
             list(data.values()),
@@ -222,7 +208,6 @@
         # Set key per row and remove empty sequences
         keys = [idx for idx, s in enumerate(paired) if s != "-" * len(s)]
         paired = [s for s in paired if s != "-" * len(s)]
->>>>>>> bb8e7dd6
 
         # Combine paired-unpaired sequences
         unpaired = unpaired_msa[idx].strip().splitlines()
